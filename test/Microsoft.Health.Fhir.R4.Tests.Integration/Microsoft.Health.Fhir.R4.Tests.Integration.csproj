--- conflicted
+++ resolved
@@ -5,13 +5,8 @@
   </PropertyGroup>
 
   <ItemGroup>
-<<<<<<< HEAD
     <PackageReference Include="Microsoft.AspNetCore.TestHost" Version="3.1.5" />
-    <PackageReference Include="Microsoft.Health.Test.Utilities" Version="1.0.0-master-20200629-1" />
-=======
-    <PackageReference Include="Microsoft.AspNetCore.TestHost" Version="3.1.3" />
     <PackageReference Include="Microsoft.Health.Test.Utilities" Version="1.0.0-master-20200709-1" />
->>>>>>> e11ee98c
     <PackageReference Include="Microsoft.NET.Test.Sdk" Version="16.3.0" />
     <PackageReference Include="Microsoft.SqlServer.DACFx" Version="150.4573.2" />
     <PackageReference Include="xunit" Version="2.4.1" />
