--- conflicted
+++ resolved
@@ -118,11 +118,7 @@
 
                 ExportJobProgress progress = _exportJobRecord.Progress;
 
-<<<<<<< HEAD
-                await RunExportSearch(exportJobConfiguration, progress, queryParametersList, 0, string.Empty, cancellationToken);
-=======
                 await RunExportSearch(exportJobConfiguration, progress, queryParametersList, cancellationToken);
->>>>>>> f06ef6d0
 
                 await CompleteJobAsync(OperationStatus.Completed, cancellationToken);
 
@@ -147,7 +143,7 @@
                 // Try to update the job to failed state.
                 _logger.LogError(ex, "Encountered an unhandled exception. The job will be marked as failed.");
 
-                _exportJobRecord.FailureDetails = new JobFailureDetails(ex.StackTrace, HttpStatusCode.InternalServerError);
+                _exportJobRecord.FailureDetails = new JobFailureDetails(Resources.UnknownError, HttpStatusCode.InternalServerError);
                 await CompleteJobAsync(OperationStatus.Failed, cancellationToken);
             }
         }
@@ -175,15 +171,6 @@
             ExportJobConfiguration exportJobConfiguration,
             ExportJobProgress progress,
             List<Tuple<string, string>> sharedQueryParametersList,
-<<<<<<< HEAD
-            uint pagesWaitingForCommit,
-            string batchIdPrefix,
-            CancellationToken cancellationToken,
-            bool compartmentSearch = false)
-        {
-            // Current batch will be used to organize a set of search results into a group so that they can be committed together.
-            string currentBatchId = batchIdPrefix + "-" + progress.Page.ToString("d6");
-=======
             CancellationToken cancellationToken)
         {
             EnsureArg.IsNotNull(exportJobConfiguration, nameof(exportJobConfiguration));
@@ -192,7 +179,6 @@
 
             // Current batch will be used to organize a set of search results into a group so that they can be committed together.
             string currentBatchId = progress.Page.ToString("d6");
->>>>>>> f06ef6d0
 
             List<Tuple<string, string>> queryParametersList = new List<Tuple<string, string>>(sharedQueryParametersList);
             if (progress.ContinuationToken != null)
@@ -200,8 +186,7 @@
                 queryParametersList.Add(Tuple.Create(KnownQueryParameterNames.ContinuationToken, progress.ContinuationToken));
             }
 
-<<<<<<< HEAD
-            if (_exportJobRecord.ExportType == ExportJobType.Patient && !compartmentSearch)
+            if (_exportJobRecord.ExportType == ExportJobType.Patient)
             {
                 queryParametersList.Add(Tuple.Create(KnownQueryParameterNames.Type, KnownResourceTypes.Patient));
             }
@@ -210,8 +195,6 @@
                 queryParametersList.Add(Tuple.Create(KnownQueryParameterNames.Type, _exportJobRecord.ResourceType));
             }
 
-=======
->>>>>>> f06ef6d0
             // Process the export if:
             // 1. There is continuation token, which means there is more resource to be exported.
             // 2. There is no continuation token but the page is 0, which means it's the initial export.
@@ -222,60 +205,22 @@
                 // Search and process the results.
                 using (IScoped<ISearchService> searchService = _searchServiceFactory())
                 {
-<<<<<<< HEAD
-                    if (compartmentSearch)
-                    {
-                        searchResult = await searchService.Value.SearchCompartmentAsync(
-                            KnownResourceTypes.Patient,
-                            progress.TriggeringResourceId,
-                            null,
-                            queryParametersList,
-                            cancellationToken);
-                    }
-                    else
-                    {
-                        searchResult = await searchService.Value.SearchAsync(
-                            null,
-                            queryParametersList,
-                            cancellationToken);
-                    }
-                }
-
-                if (_exportJobRecord.ExportType == ExportJobType.Patient && !compartmentSearch)
-=======
-                    switch (_exportJobRecord.ExportType)
-                    {
-                        case ExportJobType.All:
-                            searchResult = await searchService.Value.SearchAsync(
-                                resourceType: null,
-                                queryParametersList,
-                                cancellationToken);
-                            break;
-                        case ExportJobType.Patient:
-                            searchResult = await searchService.Value.SearchAsync(
-                                resourceType: KnownResourceTypes.Patient,
-                                queryParametersList,
-                                cancellationToken);
-                            break;
-                    }
+                    searchResult = await searchService.Value.SearchAsync(
+                        resourceType: null,
+                        queryParametersList,
+                        cancellationToken);
                 }
 
                 if (_exportJobRecord.ExportType == ExportJobType.Patient)
->>>>>>> f06ef6d0
                 {
                     uint resultIndex = 0;
                     foreach (SearchResultEntry result in searchResult.Results)
                     {
                         // If a job is resumed in the middle of processing patient compartment resources it will skip patients it has already exported compartment information for.
-<<<<<<< HEAD
-                        if (progress.SubSearch != null && result.Resource.ResourceId != progress.SubSearch.TriggeringResourceId)
-                        {
-=======
                         // This assumes the order of the search results is the same every time the same search is performed.
                         if (progress.SubSearch != null && result.Resource.ResourceId != progress.SubSearch.TriggeringResourceId)
                         {
                             resultIndex++;
->>>>>>> f06ef6d0
                             continue;
                         }
 
@@ -284,11 +229,7 @@
                             progress.NewSubSearch(result.Resource.ResourceId);
                         }
 
-<<<<<<< HEAD
-                        await RunExportSearch(exportJobConfiguration, progress.SubSearch, sharedQueryParametersList, pagesWaitingForCommit, currentBatchId + ":" + resultIndex.ToString("d6"), cancellationToken, true);
-=======
                         await RunExportCompartmentSearch(exportJobConfiguration, progress.SubSearch, sharedQueryParametersList, cancellationToken, currentBatchId + ":" + resultIndex.ToString("d6"));
->>>>>>> f06ef6d0
                         resultIndex++;
 
                         progress.ClearSubSearch();
@@ -303,37 +244,6 @@
                     break;
                 }
 
-<<<<<<< HEAD
-                // Update the continuation token in local cache and queryParams.
-                // We will add or udpate the continuation token to the end of the query parameters list.
-                progress.UpdateContinuationToken(searchResult.ContinuationToken);
-                pagesWaitingForCommit++;
-
-                if (queryParametersList[queryParametersList.Count - 1].Item1 == KnownQueryParameterNames.ContinuationToken)
-                {
-                    queryParametersList[queryParametersList.Count - 1] = Tuple.Create(KnownQueryParameterNames.ContinuationToken, progress.ContinuationToken);
-                }
-                else
-                {
-                    queryParametersList.Add(Tuple.Create(KnownQueryParameterNames.ContinuationToken, progress.ContinuationToken));
-                }
-
-                if (progress.Page % _exportJobRecord.NumberOfPagesPerCommit == 0 || (_exportJobRecord.ExportType == ExportJobType.Patient && !compartmentSearch))
-                {
-                    // Commit the changes.
-                    await _exportDestinationClient.CommitAsync(exportJobConfiguration, cancellationToken);
-
-                    // Update the job record.
-                    await UpdateJobRecordAsync(cancellationToken);
-
-                    currentBatchId = batchIdPrefix + '-' + progress.Page.ToString("d6");
-                    pagesWaitingForCommit = 0;
-                }
-            }
-
-            // Commit for any pending changes.
-            progress.ResetContinuationToken();
-=======
                 await ProcessProgressChange(exportJobConfiguration, progress, queryParametersList, searchResult.ContinuationToken, forceCommit: _exportJobRecord.ExportType == ExportJobType.Patient, cancellationToken);
                 currentBatchId = progress.Page.ToString("d6");
             }
@@ -362,6 +272,11 @@
                 queryParametersList.Add(Tuple.Create(KnownQueryParameterNames.ContinuationToken, progress.ContinuationToken));
             }
 
+            if (!string.IsNullOrEmpty(_exportJobRecord.ResourceType))
+            {
+                queryParametersList.Add(Tuple.Create(KnownQueryParameterNames.Type, _exportJobRecord.ResourceType));
+            }
+
             // Process the export if:
             // 1. There is continuation token, which means there is more resource to be exported.
             // 2. There is no continuation token but the page is 0, which means it's the initial export.
@@ -393,7 +308,6 @@
             }
 
             // Commit one last time for any pending changes.
->>>>>>> f06ef6d0
             await _exportDestinationClient.CommitAsync(exportJobConfiguration, cancellationToken);
             await UpdateJobRecordAsync(cancellationToken);
         }
