--- conflicted
+++ resolved
@@ -88,13 +88,6 @@
 
             DatabaseId = cosmosDataStoreConfiguration.DatabaseId;
             CollectionId = collectionConfiguration.CollectionId;
-<<<<<<< HEAD
-            CollectionUri = cosmosDataStoreConfiguration.GetRelativeCollectionUri(collectionConfiguration.CollectionId);
-=======
-
-            _upsertWithHistoryProc = new UpsertWithHistory();
-            _hardDelete = new HardDelete();
->>>>>>> a34ed9ec
         }
 
         private string DatabaseId { get; }
@@ -169,19 +162,9 @@
 
             if (isVersionedRead)
             {
-<<<<<<< HEAD
-                var sqlParameterCollection = new SqlParameterCollection(new[]
-                {
-                    new SqlParameter("@resourceId", key.Id),
-                    new SqlParameter("@version", key.VersionId),
-                });
-
-                var sqlQuerySpec = new SqlQuerySpec($"select {SearchValueConstants.SelectedFields} from root r where r.resourceId = @resourceId and r.version = @version", sqlParameterCollection);
-=======
                 QueryDefinition sqlQuerySpec = new QueryDefinition($"select {SearchValueConstants.SelectedFields} from root r where r.resourceId = @resourceId and r.version = @version")
                     .WithParameter("@resourceId", key.Id)
                     .WithParameter("@version", key.VersionId);
->>>>>>> a34ed9ec
 
                 var result = await ExecuteDocumentQueryAsync<FhirCosmosResourceWrapper>(
                     sqlQuerySpec,
