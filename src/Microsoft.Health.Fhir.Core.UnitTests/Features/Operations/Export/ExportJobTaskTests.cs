--- conflicted
+++ resolved
@@ -85,13 +85,8 @@
 
             // First search should not have continuation token in the list of query parameters.
             _searchService.SearchAsync(
-<<<<<<< HEAD
                 null,
                 Arg.Is(CreateQueryParametersExpression(KnownResourceTypes.Patient)),
-=======
-                "Patient",
-                Arg.Is(CreateQueryParametersExpression()),
->>>>>>> f06ef6d0
                 _cancellationToken)
                 .Returns(x =>
                 {
@@ -125,13 +120,8 @@
 
             // First search should not have continuation token in the list of query parameters.
             _searchService.SearchAsync(
-<<<<<<< HEAD
                 null,
                 Arg.Is(CreateQueryParametersExpression(_exportJobRecord.Since, KnownResourceTypes.Patient)),
-=======
-                "Patient",
-                Arg.Is(CreateQueryParametersExpression(_exportJobRecord.Since)),
->>>>>>> f06ef6d0
                 _cancellationToken)
                 .Returns(x =>
                 {
@@ -164,13 +154,8 @@
 
             // First search returns a search result with continuation token.
             _searchService.SearchAsync(
-<<<<<<< HEAD
                 null,
                 Arg.Is(CreateQueryParametersExpression(KnownResourceTypes.Patient)),
-=======
-                "Patient",
-                Arg.Is(CreateQueryParametersExpression()),
->>>>>>> f06ef6d0
                 _cancellationToken)
                 .Returns(CreateSearchResult(continuationToken: continuationToken));
 
@@ -178,13 +163,8 @@
 
             // Second search returns a search result without continuation token.
             _searchService.SearchAsync(
-<<<<<<< HEAD
                 null,
                 Arg.Is(CreateQueryParametersExpressionWithContinuationToken(continuationToken, KnownResourceTypes.Patient)),
-=======
-                "Patient",
-                Arg.Is(CreateQueryParametersExpressionWithContinuationToken(continuationToken)),
->>>>>>> f06ef6d0
                 _cancellationToken)
                 .Returns(x =>
                 {
@@ -217,13 +197,8 @@
 
             // First search returns a search result with continuation token.
             _searchService.SearchAsync(
-<<<<<<< HEAD
                 null,
                 Arg.Is(CreateQueryParametersExpression(_exportJobRecord.Since, KnownResourceTypes.Patient)),
-=======
-                "Patient",
-                Arg.Is(CreateQueryParametersExpression(_exportJobRecord.Since)),
->>>>>>> f06ef6d0
                 _cancellationToken)
                 .Returns(CreateSearchResult(continuationToken: continuationToken));
 
@@ -231,13 +206,8 @@
 
             // Second search returns a search result without continuation token.
             _searchService.SearchAsync(
-<<<<<<< HEAD
                 null,
                 Arg.Is(CreateQueryParametersExpressionWithContinuationToken(continuationToken, _exportJobRecord.Since, KnownResourceTypes.Patient)),
-=======
-                "Patient",
-                Arg.Is(CreateQueryParametersExpressionWithContinuationToken(continuationToken, _exportJobRecord.Since)),
->>>>>>> f06ef6d0
                 _cancellationToken)
                 .Returns(x =>
                 {
@@ -270,13 +240,8 @@
 
             // First search returns a search result with continuation token.
             _searchService.SearchAsync(
-<<<<<<< HEAD
                 null,
                 Arg.Is(CreateQueryParametersExpression(KnownResourceTypes.Patient)),
-=======
-                "Patient",
-                Arg.Is(CreateQueryParametersExpression()),
->>>>>>> f06ef6d0
                 _cancellationToken)
                 .Returns(CreateSearchResult(continuationToken: continuationToken));
 
@@ -285,13 +250,8 @@
 
             // Second search returns a search result with continuation token.
             _searchService.SearchAsync(
-<<<<<<< HEAD
                 null,
                 Arg.Is(CreateQueryParametersExpressionWithContinuationToken(continuationToken, KnownResourceTypes.Patient)),
-=======
-                "Patient",
-                Arg.Is(CreateQueryParametersExpressionWithContinuationToken(continuationToken)),
->>>>>>> f06ef6d0
                 _cancellationToken)
                 .Returns(x =>
                 {
@@ -304,13 +264,8 @@
 
             // Third search returns a search result without continuation token.
             _searchService.SearchAsync(
-<<<<<<< HEAD
                 null,
                 Arg.Is(CreateQueryParametersExpressionWithContinuationToken(newContinuationToken, KnownResourceTypes.Patient)),
-=======
-                "Patient",
-                Arg.Is(CreateQueryParametersExpressionWithContinuationToken(newContinuationToken)),
->>>>>>> f06ef6d0
                 _cancellationToken)
                 .Returns(x =>
                 {
@@ -344,13 +299,8 @@
 
             // First search returns a search result with continuation token.
             _searchService.SearchAsync(
-<<<<<<< HEAD
                 null,
                 Arg.Is(CreateQueryParametersExpression(_exportJobRecord.Since, KnownResourceTypes.Patient)),
-=======
-                "Patient",
-                Arg.Is(CreateQueryParametersExpression(_exportJobRecord.Since)),
->>>>>>> f06ef6d0
                 _cancellationToken)
                 .Returns(CreateSearchResult(continuationToken: continuationToken));
 
@@ -359,13 +309,8 @@
 
             // Second search returns a search result with continuation token.
             _searchService.SearchAsync(
-<<<<<<< HEAD
                 null,
                 Arg.Is(CreateQueryParametersExpressionWithContinuationToken(continuationToken, _exportJobRecord.Since, KnownResourceTypes.Patient)),
-=======
-                "Patient",
-                Arg.Is(CreateQueryParametersExpressionWithContinuationToken(continuationToken, _exportJobRecord.Since)),
->>>>>>> f06ef6d0
                 _cancellationToken)
                 .Returns(x =>
                 {
@@ -378,13 +323,8 @@
 
             // Third search returns a search result without continuation token.
             _searchService.SearchAsync(
-<<<<<<< HEAD
                 null,
                 Arg.Is(CreateQueryParametersExpressionWithContinuationToken(newContinuationToken, _exportJobRecord.Since, KnownResourceTypes.Patient)),
-=======
-                "Patient",
-                Arg.Is(CreateQueryParametersExpressionWithContinuationToken(newContinuationToken, _exportJobRecord.Since)),
->>>>>>> f06ef6d0
                 _cancellationToken)
                 .Returns(x =>
                 {
@@ -944,11 +884,7 @@
 
             string exportedIds = _inMemoryDestinationClient.GetExportedData(new Uri(PatientFileName, UriKind.Relative));
             Assert.Equal("1234", exportedIds);
-<<<<<<< HEAD
-            Assert.Equal(1, _inMemoryDestinationClient.GetExportedDataFileCount());
-=======
             Assert.Equal(1, _inMemoryDestinationClient.ExportedDataFileCount);
->>>>>>> f06ef6d0
 
             Assert.Equal(OperationStatus.Completed, _exportJobRecord.Status);
         }
@@ -1205,7 +1141,6 @@
             Assert.Equal(OperationStatus.Completed, _exportJobRecord.Status);
         }
 
-<<<<<<< HEAD
         [Fact]
         public async Task GivenAnExportJobWithTheTypeParameter_WhenExecuted_OnlyResourcesOfTheGivenTypesAreExported()
         {
@@ -1253,7 +1188,7 @@
             Assert.Equal("1", exportedIds);
             exportedIds = _inMemoryDestinationClient.GetExportedData(new Uri("Encounter.ndjson", UriKind.Relative));
             Assert.Equal("2", exportedIds);
-            Assert.Equal(2, _inMemoryDestinationClient.GetExportedDataFileCount());
+            Assert.Equal(2, _inMemoryDestinationClient.ExportedDataFileCount);
 
             Assert.Equal(OperationStatus.Completed, _exportJobRecord.Status);
         }
@@ -1329,13 +1264,11 @@
             Assert.Equal("1", exportedIds);
             exportedIds = _inMemoryDestinationClient.GetExportedData(new Uri(ObservationFileName, UriKind.Relative));
             Assert.Equal("2", exportedIds);
-            Assert.Equal(2, _inMemoryDestinationClient.GetExportedDataFileCount());
+            Assert.Equal(2, _inMemoryDestinationClient.ExportedDataFileCount);
 
             Assert.Equal(OperationStatus.Completed, _exportJobRecord.Status);
         }
 
-=======
->>>>>>> f06ef6d0
         private SearchResult CreateSearchResult(IEnumerable<SearchResultEntry> resourceWrappers = null, string continuationToken = null)
         {
             if (resourceWrappers == null)
